/*
 * Licensed to the Apache Software Foundation (ASF) under one or more
 * contributor license agreements.  See the NOTICE file distributed with
 * this work for additional information regarding copyright ownership.
 * The ASF licenses this file to You under the Apache License, Version 2.0
 * (the "License"); you may not use this file except in compliance with
 * the License.  You may obtain a copy of the License at
 *
 *    http://www.apache.org/licenses/LICENSE-2.0
 *
 * Unless required by applicable law or agreed to in writing, software
 * distributed under the License is distributed on an "AS IS" BASIS,
 * WITHOUT WARRANTIES OR CONDITIONS OF ANY KIND, either express or implied.
 * See the License for the specific language governing permissions and
 * limitations under the License.
 */

package org.apache.spark.ui

import org.apache.spark.{Logging, SecurityManager, SparkConf, SparkContext}
import org.apache.spark.scheduler._
import org.apache.spark.storage.StorageStatusListener
import org.apache.spark.ui.JettyUtils._
import org.apache.spark.ui.env.EnvironmentTab
import org.apache.spark.ui.exec.ExecutorsTab
import org.apache.spark.ui.jobs.JobProgressTab
import org.apache.spark.ui.storage.StorageTab

/**
 * Top level user interface for a Spark application.
 */
private[spark] class SparkUI(
    val sc: SparkContext,
    val conf: SparkConf,
<<<<<<< HEAD
=======
    val securityManager: SecurityManager,
>>>>>>> 6aa08c39
    val listenerBus: SparkListenerBus,
    var appName: String,
    val basePath: String = "")
  extends WebUI(securityManager, SparkUI.getUIPort(conf), conf, basePath)
  with Logging {

  def this(sc: SparkContext) = this(sc, sc.conf, sc.env.securityManager, sc.listenerBus, sc.appName)
  def this(conf: SparkConf, listenerBus: SparkListenerBus, appName: String, basePath: String) =
    this(null, conf, new SecurityManager(conf), listenerBus, appName, basePath)

  // If SparkContext is not provided, assume the associated application is not live
  val live = sc != null

  // Maintain executor storage status through Spark events
  val storageStatusListener = new StorageStatusListener

  initialize()

  /** Initialize all components of the server. */
  def initialize() {
    listenerBus.addListener(storageStatusListener)
    val jobProgressTab = new JobProgressTab(this)
    attachTab(jobProgressTab)
    attachTab(new StorageTab(this))
    attachTab(new EnvironmentTab(this))
    attachTab(new ExecutorsTab(this))
    attachHandler(createStaticHandler(SparkUI.STATIC_RESOURCE_DIR, "/static"))
    attachHandler(createRedirectHandler("/", "/stages", basePath = basePath))
    attachHandler(
      createRedirectHandler("/stages/stage/kill", "/stages", jobProgressTab.handleKillRequest))
    if (live) {
      sc.env.metricsSystem.getServletHandlers.foreach(attachHandler)
    }
  }

  /** Set the app name for this UI. */
  def setAppName(name: String) {
    appName = name
  }

<<<<<<< HEAD
  /** Initialize all components of the server */
  override def doStart() {
    storage.start()
    jobs.start()
    env.start()
    exec.start()
    super.doStart()

    // Storage status listener must receive events first, as other listeners depend on its state
    listenerBus.addListener(storageStatusListener)
    listenerBus.addListener(storage.listener)
    listenerBus.addListener(jobs.listener)
    listenerBus.addListener(env.listener)
    listenerBus.addListener(exec.listener)
  }

  /** Bind to the HTTP server behind this web interface. */
  override def bind() {
    try {
      serverInfo = Some(startJettyServer("0.0.0.0", port, handlers, sc.conf))
      logInfo("Started Spark web UI at http://%s:%d".format(publicHost, boundPort))
    } catch {
      case e: Exception =>
        logError("Failed to create Spark web UI", e)
        System.exit(1)
    }
  }

  /** Stop the server behind this web interface. Only valid after bind(). */
  override def doStop() {
    super.doStop()
    logInfo("Stopped Spark Web UI at %s".format(appUIAddress))
=======
  /** Register the given listener with the listener bus. */
  def registerListener(listener: SparkListener) {
    listenerBus.addListener(listener)
  }

  /** Stop the server behind this web interface. Only valid after bind(). */
  override def stop() {
    super.stop()
    logInfo("Stopped Spark web UI at %s".format(appUIAddress))
>>>>>>> 6aa08c39
  }

  /**
   * Return the application UI host:port. This does not include the scheme (http://).
   */
  private[spark] def appUIHostPort = publicHostName + ":" + boundPort

  private[spark] def appUIAddress = s"http://$appUIHostPort"
}

private[spark] object SparkUI {
  val DEFAULT_PORT = 4040
  val STATIC_RESOURCE_DIR = "org/apache/spark/ui/static"

  def getUIPort(conf: SparkConf): Int = {
    conf.getInt("spark.ui.port", SparkUI.DEFAULT_PORT)
  }
}<|MERGE_RESOLUTION|>--- conflicted
+++ resolved
@@ -32,10 +32,7 @@
 private[spark] class SparkUI(
     val sc: SparkContext,
     val conf: SparkConf,
-<<<<<<< HEAD
-=======
     val securityManager: SecurityManager,
->>>>>>> 6aa08c39
     val listenerBus: SparkListenerBus,
     var appName: String,
     val basePath: String = "")
@@ -52,10 +49,9 @@
   // Maintain executor storage status through Spark events
   val storageStatusListener = new StorageStatusListener
 
-  initialize()
 
   /** Initialize all components of the server. */
-  def initialize() {
+  def doInitialize() {
     listenerBus.addListener(storageStatusListener)
     val jobProgressTab = new JobProgressTab(this)
     attachTab(jobProgressTab)
@@ -76,50 +72,15 @@
     appName = name
   }
 
-<<<<<<< HEAD
-  /** Initialize all components of the server */
-  override def doStart() {
-    storage.start()
-    jobs.start()
-    env.start()
-    exec.start()
-    super.doStart()
-
-    // Storage status listener must receive events first, as other listeners depend on its state
-    listenerBus.addListener(storageStatusListener)
-    listenerBus.addListener(storage.listener)
-    listenerBus.addListener(jobs.listener)
-    listenerBus.addListener(env.listener)
-    listenerBus.addListener(exec.listener)
-  }
-
-  /** Bind to the HTTP server behind this web interface. */
-  override def bind() {
-    try {
-      serverInfo = Some(startJettyServer("0.0.0.0", port, handlers, sc.conf))
-      logInfo("Started Spark web UI at http://%s:%d".format(publicHost, boundPort))
-    } catch {
-      case e: Exception =>
-        logError("Failed to create Spark web UI", e)
-        System.exit(1)
-    }
-  }
-
-  /** Stop the server behind this web interface. Only valid after bind(). */
-  override def doStop() {
-    super.doStop()
-    logInfo("Stopped Spark Web UI at %s".format(appUIAddress))
-=======
   /** Register the given listener with the listener bus. */
   def registerListener(listener: SparkListener) {
     listenerBus.addListener(listener)
   }
 
   /** Stop the server behind this web interface. Only valid after bind(). */
-  override def stop() {
-    super.stop()
+  override def doStop() {
+    super.doStop()
     logInfo("Stopped Spark web UI at %s".format(appUIAddress))
->>>>>>> 6aa08c39
   }
 
   /**
